--- conflicted
+++ resolved
@@ -506,9 +506,7 @@
     
     return Delta_P
 
-
-
-'''
+ '''
 
 This is another updated version of the Poletti model from equation (3) on page 83 of the
 2012 paper, now including an "Exposed" category. Again, this model is different from the model that Poletti et. al. use
@@ -548,11 +546,7 @@
     RAa_dot = gamma*I_Aa
     
     ### second add the imitation and behavior switching dynamics ###
-<<<<<<< HEAD
-    M_dot = p*xi*(E_n + E_a) - nu*M
-=======
     M_dot = p*(xi*(E_n + E_a)) - nu*M
->>>>>>> 3ab08489
     
     Delta_P = payoff_difference(M, params = params) #note: this still has extra k divided 
     
@@ -609,10 +603,10 @@
 
     return deriv
   
-'''
- SIR model with heaviside
- for this and the above model, could introduce parameter that determines steepness of arctan.
-'''
+  '''
+  SIR model with heaviside
+  for this and the above model, could introduce parameter that determines steepness of arctan.
+  '''
   
 def SIRant_system(State_vector,t, params):
     
@@ -685,3 +679,6 @@
                       RS_dot, RAn_dot, RAa_dot, M_dot])
     
     return deriv
+
+
+'''